--- conflicted
+++ resolved
@@ -397,7 +397,6 @@
 	return written, err
 }
 
-<<<<<<< HEAD
 func SetRawTerminal() (*term.State, error) {
 	oldState, err := term.MakeRaw(int(os.Stdin.Fd()))
 	if err != nil {
@@ -415,7 +414,8 @@
 
 func RestoreTerminal(state *term.State) {
 	term.Restore(int(os.Stdin.Fd()), state)
-=======
+}
+
 type KernelVersionInfo struct {
 	Kernel int
 	Major  int
@@ -476,5 +476,4 @@
 	}
 
 	return "", fmt.Errorf("cgroup mountpoint not found for %s", cgroupType)
->>>>>>> ff5e238d
 }